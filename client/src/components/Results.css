--- conflicted
+++ resolved
@@ -543,13 +543,8 @@
 /* --------------------------------------- */
 
 .course-review-btn {
-<<<<<<< HEAD
-  margin-top: 0.25rem;
-  margin-bottom: 0.5rem;
-=======
   margin-top: 0.75rem;
   margin-bottom: 0.75rem;
->>>>>>> b88b26f1
   display: inline-flex;
   align-items: center;
   gap: 0.45rem;
@@ -588,12 +583,7 @@
 /* --------------------------------------- */
 
 .snippet-info {
-<<<<<<< HEAD
-  margin-top: 0.5rem;
-  margin-bottom: 0.5rem;
-=======
   margin: 0.5rem;
->>>>>>> b88b26f1
   text-align: center;
   font-size: 0.85rem;
   color: var(--text-color);
