import { useEffect } from 'react';
import { useAuth } from '../context/AuthContext';
import { useRace } from '../context/RaceContext';
import { useSearchParams, useNavigate } from 'react-router-dom';
import Modal from '../components/Modal';
import Modes from '../components/Modes';
import JoinLobbyPanel from '../components/JoinLobbyPanel';
import './Home.css';

function Home() {
  const { fetchUserProfile } = useAuth();
  const {
    joinPracticeMode,
    joinPublicRace,
    createPrivateLobby,
    raceState,
    inactivityState,
    dismissInactivityKick,
    setInactivityState
  } = useRace();

  const [searchParams, setSearchParams] = useSearchParams();
  const navigate = useNavigate();

  /* -------------- URL param + navigation handling ------------------ */
  useEffect(() => {
    if (searchParams.get('kicked') === 'inactivity') {
      setInactivityState({
        warning: false,
        warningMessage: '',
        kicked: true,
        kickMessage:
          'You have been removed from the lobby due to inactivity. Please ready up promptly when joining a race.',
        redirectToHome: false
      });
      const next = new URLSearchParams(searchParams);
      next.delete('kicked');
      setSearchParams(next, { replace: true });
    }
  }, [searchParams, setSearchParams, setInactivityState]);

  useEffect(() => {
    if (raceState.code) {
      navigate(
        raceState.type === 'private' ? `/lobby/${raceState.code}` : '/race'
      );
    }
  }, [raceState.code, raceState.type, navigate]);

  useEffect(() => {
    if (searchParams.get('refreshUser') === 'true') {
      fetchUserProfile?.().then(() => {
        const next = new URLSearchParams(searchParams);
        next.delete('refreshUser');
        setSearchParams(next, { replace: true });
      });
    }
  }, [searchParams, fetchUserProfile, setSearchParams]);

  /* ------------------------- Modes list ---------------------------- */
  const gameModes = [
    {
      id: 1,
      name: 'Solo Practice',
      description: 'Improve your typing skills at your own pace',
      action: joinPracticeMode,
      iconClass: 'bi bi-person'
    },
    {
      id: 2,
      name: 'Quick Match',
      description: 'Race against other Princeton students',
      action: joinPublicRace,
      iconClass: 'bi bi-globe2'
    },
    {
      id: 3,
      name: 'Create Private Match',
      description: 'Create a private lobby to play with friends',
      action: createPrivateLobby,
      iconClass: 'bi bi-person-lock'
    },
    {
      id: 4,
      name: 'Join Private Match',
      description: "Enter a code or NetID to join a friend's lobby",
      subComponent: <JoinLobbyPanel />,
      iconClass: 'bi bi-key'
    }
  ];

  // Separate modes for layout
  const standardModes = gameModes.filter(mode => mode.id === 1 || mode.id === 2);
  const privateModes = gameModes.filter(mode => mode.id === 3 || mode.id === 4);

  /* --------------------------- Render ------------------------------ */
  return (
    <div className="home-page">
      <Modal
        isOpen={inactivityState.kicked}
        title="Removed for Inactivity"
        message={
          inactivityState.kickMessage ||
          'You have been removed from the lobby due to inactivity.'
        }
        buttonText="I Understand"
        onClose={dismissInactivityKick}
      />

      <div className="home-container">
        <div className="home-header">
          <h1>Start Your Game</h1>
          <p className="home-tagline">Select a mode to get started!</p>
        </div>
<<<<<<< HEAD
        
        <div className="modes-section">
          <Modes modes={gameModes} />
        </div>

        {/* Delete this button after integrating front-end */}
        <button onClick={() => {
            navigate('/lobby');
          }}>
          Test for Custom Lobby
        </button>
        
        <div className="home-footer">
          <p>Select a mode to get started!</p>
=======

        {/* New layout container */}
        <div className="modes-layout-section">
          {/* Render standard modes directly */}
          <div className="standard-modes-container">
            <Modes modes={standardModes} />
          </div>

          {/* Container for stacked private modes */}
          <div className="private-modes-stack">
            <Modes modes={privateModes} />
          </div>
>>>>>>> 2f21cae5
        </div>
      </div>
    </div>
  );
}

export default Home;<|MERGE_RESOLUTION|>--- conflicted
+++ resolved
@@ -112,22 +112,6 @@
           <h1>Start Your Game</h1>
           <p className="home-tagline">Select a mode to get started!</p>
         </div>
-<<<<<<< HEAD
-        
-        <div className="modes-section">
-          <Modes modes={gameModes} />
-        </div>
-
-        {/* Delete this button after integrating front-end */}
-        <button onClick={() => {
-            navigate('/lobby');
-          }}>
-          Test for Custom Lobby
-        </button>
-        
-        <div className="home-footer">
-          <p>Select a mode to get started!</p>
-=======
 
         {/* New layout container */}
         <div className="modes-layout-section">
@@ -140,7 +124,6 @@
           <div className="private-modes-stack">
             <Modes modes={privateModes} />
           </div>
->>>>>>> 2f21cae5
         </div>
       </div>
     </div>
