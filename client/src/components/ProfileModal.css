/* alignment debugged with ai */

.profile-overlay {
  position: fixed;
  top: 0;
  left: 0;
  right: 0;
  bottom: 0;
  background-color: rgba(0, 0, 0, 0.75);
  backdrop-filter: blur(5px);
  display: flex;
  justify-content: center;
  align-items: center;
  z-index: 1000;
}

.profile-container {
  width: 110vw;
  height: auto;
  position: absolute;
  margin: 2rem auto;
  padding: 2rem;
  background-color: var(--secondary-color);
  box-shadow: 0 2px 4px rgba(0, 0, 0, 0.1);
  border-style: solid;
  border-radius: 30px;
  border-color: #F58025;
  align-items: center;
  scale: 80%;
  max-height: 110vh;
  overflow-y: auto;
  animation: fadeIn 0.25s ease-out;
}

@keyframes fadeIn {
  from { opacity: 0; }
  to { opacity: 1; }
}

.loading-container {
  width: 120vw;  
  margin: 2rem auto;
  padding: 2rem;
  text-align: center;
  font-size: 1.2rem;
  color: var(--secondary-color);
}

.stats-loading {
  text-align: center;
  padding: 2rem;
  color: var(--secondary-color);
}

/* alignment debugged with ai */
.back-button-container {
  padding-bottom: 2rem;
  display: flex;
  flex-direction: row;
  align-items: center;
  position: relative;
}

.back-button-profile {
  position: absolute;
  left: 0;
  background-color: transparent;
  border: 1px solid #F58025;
  color: #F58025;
  padding: 0.5rem 1rem;
  border-radius: 4px;
  cursor: pointer;
  transition: all 0.2s;
  display: flex;     
  align-items: center;
  z-index: 1;
  font-size: 1.5rem;
}

.back-button-profile span {
  margin-right: 0.5rem;
  height: 2.2rem;
}

.back-button-profile:hover {
  background-color: rgba(245, 128, 37, 0.1);
}

.profile-title {
  flex: 1;
  text-align: center;
  color: var(--mode-text-color);
}

.profile-title h2{
  font-size: 2rem;
}

.profile-header {
  text-align: center;
  margin-bottom: 1.5rem;
}


.profile-components {
  display:flex;
  flex-direction: row;
  gap: 2rem;
}

.profile-header-info {
  display:flex;
  flex-direction: column;
  flex: 1 1 55%;
  min-width: 0;
}

.profile-page-info {
  display: flex;
  align-items: flex-start;
  gap: 1.875rem;
  padding-bottom: 1.5rem;
}

.profile-page-info h2 {
  color: var(--mode-text-color);
  margin-bottom: 0.5rem;
}

.profile-page-info p {
  color: #f8f9fa;
}

.profile-page-image {
  border-radius: 30px;
  border: solid;
  border-color: #f8f9fa;
  width: 235px;
  height: 235px;
  position: relative;
  overflow: hidden;
  cursor: pointer;
  transition: all 0.3s ease;
  flex-shrink: 0;
}

.profile-page-image:hover {
  border-color: #F58025;
  opacity: 0.9;
}

.profile-page-image input[type="image"] {
  width: 100%;
  height: 100%;
  object-fit: cover;
  cursor: pointer;
}

.profile-page-image input[type="image"].uploading {
  opacity: 0.5;
}

.static-avatar {
  width: 100%;
  height: 100%;
  object-fit: cover;
}

.upload-overlay {
  position: absolute;
  top: 0;
  left: 0;
  width: 100%;
  height: 100%;
  display: flex;
  justify-content: center;
  align-items: center;
  background-color: rgba(0, 0, 0, 0.6);
  color: white;
  font-weight: bold;
}

.profile-error-message {
  position: absolute;
  bottom: 0;
  left: 0;
  width: 100%;
  background-color: rgba(255, 0, 0, 0.8);
  color: white;
  padding: 5px;
  text-align: center;
  font-size: 0.8rem;
}

.success-message {
  position: absolute;
  bottom: 0;
  left: 0;
  width: 100%;
  background-color: rgba(40, 167, 69, 0.8);
  color: white;
  padding: 5px;
  text-align: center;
  font-size: 0.8rem;
}

.selectable-info {
  flex: 1;
  min-width: 0;
  display: flex;         
  flex-direction: column; 
}

.username-info {
  display: flex;
  width: 500px;
  justify-content: space-between;
}

.username-info h2 {
  font-size: 2rem;
}

.title-select {
  position: relative;
  width: 95%;
  margin-bottom: 0.5rem;
}

.selected-title:hover{
  border-color: var(--mode-text-color);
}

.selected-title {
  background-color: var(--background-color);
  color: var(--mode-text-color);
  border: 1px solid #F58025;
  border-radius: 4px;
  padding: 0.5rem 0.8rem;
  font-size: 1.5rem;
  cursor: pointer;
  display: flex;
  justify-content: space-between;
  align-items: center;
  transition: border-color 0.2s ease;
}

.dropdown-arrow {
  color: #F58025;
  font-size: 0.8rem;
  transition: transform 0.2s;
}

.title-dropdown {
  position: absolute;
  top: 100%;
  left: 0;
  width: 100%;
  background-color: var(--background-color);
  border: 1px solid #F58025;
  border-top: none;
  border-radius: 0 0 4px 4px;
  z-index: 100;
  max-height: 200px;
  overflow-y: auto;
}

.dropdown-option {
  padding: 0.5rem 0.8rem;
  font-size: 1.5rem;
  cursor: pointer;
  transition: background-color 0.2s;
  text-align: left;
  display: flex;
  align-items: center;
  gap: 10px;
  flex-wrap: wrap;
}

.dropdown-option:hover {
  background-color: rgba(245, 128, 37, 0.1);
}

.dropdown-option.loading,
.dropdown-option.disabled {
  font-style: italic;
  cursor: default;
}

.title-description {
  position: relative;
  top: 2px;
  font-size: 1rem;
  color: #929292;
  font-style: italic;
  margin-left: 8px;
  border-left: 2px solid rgba(245, 128, 37, 0.3);
  padding-left: 8px;
}

/* When dropdown is open, change arrow direction */
.title-select.open .dropdown-arrow {
  transform: rotate(180deg);
}

.user-badges h3{
  text-align: left;
  font-size: 1.8rem;
  margin-bottom: 0.5rem;
}


.profile-user-edit {
  width: 1.875rem;
  height: 1.875rem;
  mix-blend-mode: screen;
}

.biography {
  padding-top: 2.2rem;
  padding-right: 2rem;
  display: flex;
  flex-direction: column;
}

.biography-input {
  box-sizing: border-box;
  resize: none;
  border-radius: 15px;
  padding: 10px;
  width: 100%;
  height: 200px;
  background-color: var(--hover-color);
  color: #f8f9fa;
  border: 1px solid #444;
  font-family: inherit;
  font-size: 1.5rem;
  margin-bottom: 10px;
  flex-grow: 1;
}

.biography-input::placeholder {
  color: var(--text-color);
}

.biography-input:focus {
  outline: none;
  border-color: #F58025;
  box-shadow: 0 0 0 0.2rem rgba(245, 128, 37, 0.25);
}

.bio-controls {
  display: flex;
  align-items: center;
  flex-direction: row-reverse;
  margin-top: 0.5rem;
}

.save-bio-btn {
  background-color: #F58025;
  border: none;
  color: white;
  padding: 0.5rem 1rem;
  border-radius: 4px;
  cursor: pointer;
  transition: all 0.2s;
  font-weight: bold;
  font-size: 1.2rem;
}

.save-bio-btn:hover {
  background-color: #e06800;
}

.save-bio-btn:disabled {
  background-color: #ccc;
  cursor: not-allowed;
}

.bio-success, .bio-error {
  margin-left: 20px;
  padding: 5px 10px;
  border-radius: 4px;
  font-size: 1.3rem;
  margin-right: 20px;
}

.bio-success {
  background-color: rgba(40, 167, 69, 0.2);
  color: #28a745;
}

.bio-error {
  background-color: rgba(220, 53, 69, 0.2);
  color: #dc3545;
}

.match-history {
  flex: 1 1 45%;
  min-width: 0;
  font-size: 2rem;
  display: flex;
  flex-direction: column;
}

.match-history h2{
  font-size: 2rem;
}

.match-history h2 {
  color: var(--mode-text-color);
  margin-bottom: 0.5rem;
}

.match-history-list {
  display: flex;
  flex-direction: column;
  gap: 1rem;
  padding-top: 5px;
  padding-right: 10px;
  padding-left: 10px;
  height: 400px;
  overflow-y: auto;
}

/* Custom Scrollbar for Match History */
/* i like this alot should make it global later */
.match-history-list::-webkit-scrollbar {
  width: 8px;
}
.match-history-list::-webkit-scrollbar-track {
  background: var(--secondary-color);
  border-radius: 4px;
}
.match-history-list::-webkit-scrollbar-thumb {
  background-color: #F58025; 
  border-radius: 4px;
  border: 2px solid var(--secondary-color);
}
.match-history-list::-webkit-scrollbar-thumb:hover {
  background-color: #e06800;
}

.match-history-card {
  background-color: var(--hover-color);
  border-radius: 8px;
  padding: 1rem 1.2rem;
  border: 1px solid rgba(245, 128, 37, 0.2);
  transition: transform 0.2s, border-color 0.2s, box-shadow 0.2s;
  position: relative;
  display: flex;
  flex-direction: column;
}

.match-history-card:hover {
  transform: translateY(-3px) scale(1.01);
  border-color: #F58025;
  box-shadow: 0 4px 10px rgba(245, 128, 37, 0.15);
}

.match-date {
  position: absolute;
  top: 0.5rem;
  right: 0.8rem;
  font-size: 0.9rem;
  color: var(--text-color-secondary);
  background-color: rgba(0, 0, 0, 0.2);
  padding: 2px 5px;
  border-radius: 4px;
}

.match-details {
  display: grid;
  grid-template-columns: auto 1fr;
  align-items: center;
  gap: 1.5rem;
  padding-top: 0.8rem;
  min-height: 60px;
}

.match-position {
  grid-column: 1 / 2;
  display: flex;
  flex-direction: column;
  align-items: center;
  justify-content: center;
  padding: 0 0.8rem;
  align-self: stretch;
  border-right: 1px solid rgba(245, 128, 37, 0.2);
  margin-left: 0;
  background-color: transparent;
  border-left: none;
  border-radius: 0;
  text-align: center;
}

.match-info-details {
  grid-column: 2 / 3;
  display: flex;
  justify-content: space-between;
  align-items: center;
}

.match-type {
  font-size: 1rem;
  color: var(--mode-text-color);
  display: flex;
  flex-direction: column;
  text-align: left;
  gap: 0.2rem;
}

.match-lobby-type {
  font-weight: 600;
  font-size: 1.1rem;
}

.match-category {
  font-style: italic;
  font-size: 0.9rem;
  color: var(--text-color-secondary);
}

.match-position .position-number {
  font-size: 2.4rem;
  font-weight: bold;
  line-height: 1.1;
  color: var(--text-color-secondary);
}

.match-position-label {
  font-size: 0.8rem;
  color: var(--text-color-secondary);
  margin-top: -2px;
  text-transform: uppercase;
}

.match-position.first-place .position-number {
  color: #FFD700;
  text-shadow: 0 0 6px rgba(255, 215, 0, 0.6);
}

.match-position.second-place .position-number {
  color: #C0C0C0;
  text-shadow: 0 0 5px rgba(192, 192, 192, 0.4);
}

.match-position.third-place .position-number {
  color: #CD7F32;
  text-shadow: 0 0 5px rgba(205, 127, 50, 0.4);
}

.match-stats {
  display: flex;
  flex-direction: column;
  align-items: flex-end;
  gap: 0.3rem;
}

.match-stats span {
  font-size: 1.1rem;
  color: #F58025;
  display: flex;
  align-items: center;
  gap: 0.4rem;
}

/* Add icons to match stats */
.match-stats span i {
  font-size: 1rem;
  line-height: 1;
}

.profile-stats h2 {
  color: #F58025;
  margin-bottom: 1.5rem;
  font-size: 2rem;
}

.primary-stats {
  margin-bottom: 1.5rem;
}

.stats-grid {
  display: grid;
  grid-template-columns: repeat(auto-fit, minmax(200px, 1fr));
  gap: 1.5rem;
}

.stat-card {
<<<<<<< HEAD
  background-color: #dfdfdfb3;
=======
  background: linear-gradient(135deg, var(--hover-color) 0%, var(--secondary-color) 100%);
  color: var(--mode-text-color);
>>>>>>> bd03a5ca
  padding: 1.4rem;
  border-radius: 8px;
  border: 1px solid rgba(245, 128, 37, 0.2);
  text-align: center;
  transition: transform 0.2s ease, box-shadow 0.2s ease;
  height: 100%;
  display: flex;
  flex-direction: column;
  justify-content: center;
  box-shadow: 0 2px 4px rgba(0, 0, 0, 0.1);
}

.profile-stat {
  flex-direction: column!important;
}

.stat-card

.stat-card:hover {
  transform: translateY(-5px);
  box-shadow: 0 5px 15px rgba(245, 128, 37, 0.2);
}

.stat-card h3 {
  color: var(--mode-text-color);
  margin-bottom: 0.8rem;
  font-size: 1.5rem;
  display: flex;
  align-items: center;
  justify-content: center;
  gap: 0.5rem;
}

.stat-card h3 i {
  color: #F58025;
  font-size: 1.4rem;
  line-height: 1;
}

.stat-card p {
  color: var(--text-color-highlight);
  font-size: 1.8rem;
  font-weight: bold;
  margin: 0;
}

/* Badge display and selection styling */
.badge-display {
  min-height: 50px;
  display: flex;
  flex-wrap: wrap;
  gap: 2rem;
  margin-top: 10px;
  justify-content: flex-start;
}

.badge-item {
  width: 50px; 
  height: 50px; 
  border-radius: 50%;
  display: flex;
  flex-direction: column;
  justify-content: center;
  align-items: center;
  cursor: pointer;
  transition: all 0.2s ease;
  background-color: var(--hover-color);
  position: relative;
}

.badge-item.selected {
  background-color: rgba(245, 128, 37, 0.2);
  border: 2px solid #F58025;
}

.badge-item.placeholder {
  border: 2px dashed #777;
}

.badge-item:hover {
  transform: scale(1.05);
}

.badge-item:hover .badge-name {
  opacity: 1;
}

.badge-emoji {
  font-size: 1.8rem; 
}

.badge-image {
  width: 4.5rem;
  height: 4.5rem;
  object-fit: contain;
}

.badge-plus {
  font-size: 2rem; 
  color: #777;
}

.badge-name {
  position: absolute;
  bottom: -87%;
  left: 50%;
  transform: translateX(-50%);
  font-size: 0.9rem;
  color: var(--text-color);
  background-color: var(--container-color);
  padding: 4px 8px;
  border-radius: 4px;
  white-space: nowrap;
  opacity: 0;
  transition: opacity 0.2s ease;
  pointer-events: none;
  border: 1px solid #F58025;
}

/* Badge selector overlay styling */
.badge-selector-overlay {
  position: fixed;
  top: 0;
  left: 0;
  right: 0;
  bottom: 0;
  background-color: rgba(0, 0, 0, 0.75);
  backdrop-filter: blur(5px);
  display: flex;
  justify-content: center;
  align-items: center;
  z-index: 1500;
}

.badge-selector {
  background-color: var(--secondary-color);
  border: 2px solid #F58025;
  border-radius: 10px;
  padding: 1.5rem;
  width: 90%;
  max-width: 600px;
  max-height: 80vh;
  display: flex;
  flex-direction: column;
  box-shadow: 0 0 20px rgba(0, 0, 0, 0.5); 
}

.badge-selector h4 {
  color: var(--mode-text-color);
  margin-bottom: 1rem;
  font-size: 1.5rem;
  text-align: center;
}

.badge-grid {
  display: flex;
  flex-direction: column;
  gap: 10px;
  overflow-y: auto;
  max-height: 400px;
  padding: 10px;
}

.badge-selection-item {
  display: flex;
  align-items: center;
  padding: 10px;
  border-radius: 8px;
  cursor: pointer;
  transition: background-color 0.2s;
  background-color: rgba(255, 255, 255, 0.05);
}

.badge-selection-item:hover {
  background-color: rgba(245, 128, 37, 0.1);
}

.badge-selection-item.selected {
  background-color: rgba(245, 128, 37, 0.2);
  border: 1px solid #F58025;
}

.badge-details {
  display: flex;
  flex-direction: column;
  margin-left: 15px;
}

.badge-details .badge-modal-name {
  position: static;
  transform: none;
  width: auto;
  font-weight: bold;
  color: var(--mode-text-color);
  font-size: 1rem;
  margin: 0;
  text-align: left;
}

.badge-details .badge-modal-description {
  font-size: 0.9rem;
  color: var(--text-color-secondary);
  margin-top: 2px;
}

.badge-selector-actions {
  display: flex;
  justify-content: flex-end;
  margin-top: 1.5rem;
  gap: 10px;
}

.badge-cancel, .badge-save {
  padding: 8px 16px;
  border-radius: 4px;
  font-weight: bold;
  cursor: pointer;
  font-size: 1rem;
  transition: all 0.2s ease;
}

.badge-cancel {
  background-color: transparent;
  color: var(--text-color-secondary);
  border: 1px solid #555;
}

.badge-save {
  background-color: #F58025;
  color: var(--text-color-highlight);
  border: none;
}

.badge-loading, .no-badges {
  padding: 20px;
  text-align: center;
  color: var(--text-color-secondary);
  font-style: italic;
}

.no-badges-display {
  font-style: italic;
  color: var(--text-color-secondary);
  font-size: 1.1rem;
  padding: 10px 0;
  width: 100%;
  text-align: left;
  margin-left: 5px;
  min-height: 50px;
  display: flex;
  align-items: center;
}

.title-display.static-title {
  background-color: rgba(255, 255, 255, 0.05);
  border: 1px solid var(--hover-color);
  color: var(--mode-text-color);
  border-radius: 4px;
  padding: 0.5rem 0.8rem;
  font-size: 1.5rem;
  text-align: left;
  margin-bottom: 0.5rem;
  min-height: 40px;
  display: flex;
  align-items: center;
  transition: border-color 0.2s ease;
}

.title-display.static-title:hover {
  border-color: #F58025;
}

.displayed-title-name {
  font-weight: 600;
  color: var(--text-color-highlight);
}

.no-title-display {
  font-style: italic;
  color: var(--text-color-secondary);
  font-size: 1.3rem;
  width: 100%;
  padding: 2px 0;
}

.read-only-bio-container {
  resize: none;
  border-radius: 15px;
  padding: 15px;
  width: 100%;
  min-height: 200px;
  background-color: var(--hover-color);
  color: #f8f9fa;
  border: 1px solid #444;
  font-family: inherit;
  font-size: 1.5rem;
  margin-bottom: 10px;
  box-sizing: border-box;
  overflow-y: auto;
}

.read-only-bio-container .bio-text {
  margin: 0;
  text-align: left;
  white-space: pre-wrap;
}

.read-only-bio-container .bio-text:empty::before {
  content: 'This user hasn\'t written a bio yet.';
  color: #aaa;
  font-style: italic;
}<|MERGE_RESOLUTION|>--- conflicted
+++ resolved
@@ -588,12 +588,8 @@
 }
 
 .stat-card {
-<<<<<<< HEAD
-  background-color: #dfdfdfb3;
-=======
   background: linear-gradient(135deg, var(--hover-color) 0%, var(--secondary-color) 100%);
   color: var(--mode-text-color);
->>>>>>> bd03a5ca
   padding: 1.4rem;
   border-radius: 8px;
   border: 1px solid rgba(245, 128, 37, 0.2);
@@ -832,8 +828,7 @@
   text-align: center;
   color: var(--text-color-secondary);
   font-style: italic;
-}
-
+  
 .no-badges-display {
   font-style: italic;
   color: var(--text-color-secondary);
