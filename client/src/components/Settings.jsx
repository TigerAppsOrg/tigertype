import './Settings.css';
import { useState, useEffect } from 'react';

function Settings({ isOpen, onClose }) {

  const [whichFont, setWhichFont] = useState(() => {
    return localStorage.getItem('preferredFont') || 'Fira Code, monospace';
  });

  const [typingSound, setTypingSound] = useState(() => {
    return localStorage.getItem('typingSound') === 'true';
<<<<<<< HEAD
  });

  const [lightMode, setLightMode] = useState(() => {
    return localStorage.getItem('lightMode') === 'true';
  });

  const [defaultCursor, setDefaultCursor] = useState(true);
=======
  });

  const [lightMode, setLightMode] = useState(() => {
    return localStorage.getItem('lightMode') === 'true';
  });
>>>>>>> 04293c04

  // Apply fonts when component mounts or fonts change
  useEffect(() => {
    document.documentElement.style.setProperty('--main-font', whichFont);
    document.documentElement.style.setProperty(
      '--background-color', lightMode ? '#ffffff' : '#121212'
    );
    document.documentElement.style.setProperty(
      '--secondary-color', lightMode ? '#f0f0f0' : '#1e1e1e'
    );
    document.documentElement.style.setProperty(
      '--mode-text-color', lightMode ? '#1e1e1e' : '#e0e0e0'
    );
    document.documentElement.style.setProperty(
      '--hover-color', lightMode ? '#a2a2a2' : '#2a2a2a'
    );
    document.documentElement.style.setProperty(
      '--type-container-color', lightMode ? '#dfdfdf' : '#1e1e1e'
    );
    document.documentElement.style.setProperty(
      '--typing-color', lightMode ? 'black' : '#ffffff53'
    );
    document.documentElement.style.setProperty(
      '--container-color', lightMode ? '#ffffff' : '#121212'
    );
    document.documentElement.style.setProperty(
      '--player-card-color', lightMode ? '#aeaeae' : '#2a2a2a'
    );
    document.documentElement.style.setProperty(
      '--correct-bg-color', 
      lightMode ? '#008080' : 'rgba(128, 239, 128, 0.55)'
    );
    localStorage.setItem('preferredFont', whichFont);
    localStorage.setItem('typingSound', typingSound);
    localStorage.setItem('lightMode', lightMode);
  }, [whichFont, typingSound, lightMode]);
<<<<<<< HEAD

  useEffect(() => {
    const color = defaultCursor ? "#3a506b" : "none";
    const line = defaultCursor ? "hidden" : "visible";
    document.documentElement.style.setProperty('--default-cursor', color);
    document.documentElement.style.setProperty('--line-cursor', line);
  }, [defaultCursor]);
=======
>>>>>>> 04293c04

  if (!isOpen) return null;

  const handleTypingFontChange = (e) => {
    const newFont = e.target.value;
    setWhichFont(newFont);
  };

<<<<<<< HEAD
  const handleDefaultCursor = (e) => {
    setDefaultCursor(!defaultCursor);
  };

=======
>>>>>>> 04293c04
  const handleSoundToggle = () => {
    setTypingSound(prev => !prev);
  };

  const handleLightToggle = () => {
    setLightMode(prev => !prev);
  };

  return (
    <div className="settings-overlay">
      <div className="settings-modal">
        <div className="settings-header">
          <h2>Settings</h2>
          <button className="close-button" onClick={onClose}>×</button>
        </div>
        <div className="settings-content">
          <p>Fonts</p>
          <select 
            className="font-select" 
            value={whichFont} 
            onChange={handleTypingFontChange}
          >
            <option value="Inter, monospace">Inter</option>
            <option value="Fira Code, monospace">Fira Code</option>
            <option value="Courier New, monospace">Courier New</option>
            <option value="Source Code Pro, monospace">Source Code Pro</option>
            <option value="JetBrains Mono, monospace">JetBrains Mono</option>
            <option value="Monaco, monospace">Monaco</option>
          </select>
<<<<<<< HEAD
          <br />
          <label>
            <input 
                className='cursor-setting' 
                type='checkbox' 
                checked={defaultCursor} 
                onChange={handleDefaultCursor} />
            Block Cursor
          </label>
=======
>>>>>>> 04293c04

          <p>Typing Sound</p>
          <div className="toggle">
            <label className="switch">
              <input
                type="checkbox"
                checked={typingSound}
                onChange={handleSoundToggle}
              />
              <span className="slider"></span>
            </label>
            <span className="sound-label">{typingSound ? ' On' : ' Off'}</span>
          </div>

          <p>Light Mode</p>
            <div className="toggle">
              <label className="switch">
                <input
                  type="checkbox"
                  checked={lightMode}
                  onChange={handleLightToggle}
                />
                <span className="slider"></span>
              </label>
              <span className="sound-label">{lightMode ? ' On' : ' Off'}</span>
            </div>

        </div>
      </div>
    </div>
  );
}

export default Settings;<|MERGE_RESOLUTION|>--- conflicted
+++ resolved
@@ -9,7 +9,6 @@
 
   const [typingSound, setTypingSound] = useState(() => {
     return localStorage.getItem('typingSound') === 'true';
-<<<<<<< HEAD
   });
 
   const [lightMode, setLightMode] = useState(() => {
@@ -17,13 +16,11 @@
   });
 
   const [defaultCursor, setDefaultCursor] = useState(true);
-=======
   });
 
   const [lightMode, setLightMode] = useState(() => {
     return localStorage.getItem('lightMode') === 'true';
   });
->>>>>>> 04293c04
 
   // Apply fonts when component mounts or fonts change
   useEffect(() => {
@@ -60,7 +57,6 @@
     localStorage.setItem('typingSound', typingSound);
     localStorage.setItem('lightMode', lightMode);
   }, [whichFont, typingSound, lightMode]);
-<<<<<<< HEAD
 
   useEffect(() => {
     const color = defaultCursor ? "#3a506b" : "none";
@@ -68,8 +64,6 @@
     document.documentElement.style.setProperty('--default-cursor', color);
     document.documentElement.style.setProperty('--line-cursor', line);
   }, [defaultCursor]);
-=======
->>>>>>> 04293c04
 
   if (!isOpen) return null;
 
@@ -78,13 +72,11 @@
     setWhichFont(newFont);
   };
 
-<<<<<<< HEAD
+
   const handleDefaultCursor = (e) => {
     setDefaultCursor(!defaultCursor);
   };
 
-=======
->>>>>>> 04293c04
   const handleSoundToggle = () => {
     setTypingSound(prev => !prev);
   };
@@ -114,7 +106,6 @@
             <option value="JetBrains Mono, monospace">JetBrains Mono</option>
             <option value="Monaco, monospace">Monaco</option>
           </select>
-<<<<<<< HEAD
           <br />
           <label>
             <input 
@@ -124,8 +115,6 @@
                 onChange={handleDefaultCursor} />
             Block Cursor
           </label>
-=======
->>>>>>> 04293c04
 
           <p>Typing Sound</p>
           <div className="toggle">
